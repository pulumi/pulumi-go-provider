--- conflicted
+++ resolved
@@ -111,16 +111,13 @@
 	moduleMap map[tokens.ModuleName]tokens.ModuleName
 }
 
-<<<<<<< HEAD
 func (s *Provider) invalidateCache() {
 	s.schema = nil
 	s.combinedSchema = nil
 }
 
-=======
 // Wrap a provider with the facilities to serve GetSchema. If provider is nil, the
 // returned provider will return "not yet implemented" for all methods besides GetSchema.
->>>>>>> 79e1cd54
 func Wrap(provider p.Provider) *Provider {
 	if provider == nil {
 		provider = &t.Scaffold{}
