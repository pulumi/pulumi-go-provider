// Copyright 2025, Pulumi Corporation.
//
// Licensed under the Apache License, Version 2.0 (the "License");
// you may not use this file except in compliance with the License.
// You may obtain a copy of the License at
//
//     http://www.apache.org/licenses/LICENSE-2.0
//
// Unless required by applicable law or agreed to in writing, software
// distributed under the License is distributed on an "AS IS" BASIS,
// WITHOUT WARRANTIES OR CONDITIONS OF ANY KIND, either express or implied.
// See the License for the specific language governing permissions and
// limitations under the License.

package tests

import (
	"testing"

	"github.com/stretchr/testify/assert"

	p "github.com/pulumi/pulumi-go-provider"
	"github.com/pulumi/pulumi-go-provider/integration"
	r "github.com/pulumi/pulumi/sdk/v3/go/common/resource"
	"github.com/pulumi/pulumi/sdk/v3/go/property"
)

func TestConstruct(t *testing.T) {
	t.Parallel()

<<<<<<< HEAD
	prov := providerWithMocks(t, Config{}, &integration.MockMonitor{
		NewResourceF: func(args pulumi.MockResourceArgs) (string, r.PropertyMap, error) {
			assert.Equal(t, "test:index:RandomComponent", args.TypeToken)
			assert.Equal(t, "test-component", args.Name)
			return args.ID, r.PropertyMap{}, nil
=======
	prov := providerWithMocks[Config](t, &integration.MockResourceMonitor{
		NewResourceF: func(args integration.MockResourceArgs) (string, property.Map, error) {
			return args.ID, property.Map{}, nil
>>>>>>> 1a25fe39
		},
	})

	prefix := property.New("foo-").WithSecret(true).WithDependencies([]r.URN{urn("Other", "other")})

	resp, err := prov.Construct(p.ConstructRequest{
		Urn:    childUrn("RandomComponent", "test-component", "test-parent"),
		Parent: urn("Parent", "test-parent"),
		Inputs: property.NewMap(map[string]property.Value{
			"prefix": prefix,
		}),
	})

	assert.NoError(t, err)
	assert.Equal(t, r.URN("urn:pulumi:stack::project::test:index:Parent$test:index:RandomComponent::test-component"),
		resp.Urn)

	assert.Equal(t, property.NewMap(map[string]property.Value{
		"result": property.New("foo-12345").WithSecret(true),
	}), resp.State)
}<|MERGE_RESOLUTION|>--- conflicted
+++ resolved
@@ -28,17 +28,9 @@
 func TestConstruct(t *testing.T) {
 	t.Parallel()
 
-<<<<<<< HEAD
-	prov := providerWithMocks(t, Config{}, &integration.MockMonitor{
-		NewResourceF: func(args pulumi.MockResourceArgs) (string, r.PropertyMap, error) {
-			assert.Equal(t, "test:index:RandomComponent", args.TypeToken)
-			assert.Equal(t, "test-component", args.Name)
-			return args.ID, r.PropertyMap{}, nil
-=======
-	prov := providerWithMocks[Config](t, &integration.MockResourceMonitor{
+	prov := providerWithMocks(t, Config{}, &integration.MockResourceMonitor{
 		NewResourceF: func(args integration.MockResourceArgs) (string, property.Map, error) {
 			return args.ID, property.Map{}, nil
->>>>>>> 1a25fe39
 		},
 	})
 
