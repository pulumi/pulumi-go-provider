// Copyright 2022, Pulumi Corporation.
//
// Licensed under the Apache License, Version 2.0 (the "License");
// you may not use this file except in compliance with the License.
// You may obtain a copy of the License at
//
//     http://www.apache.org/licenses/LICENSE-2.0
//
// Unless required by applicable law or agreed to in writing, software
// distributed under the License is distributed on an "AS IS" BASIS,
// WITHOUT WARRANTIES OR CONDITIONS OF ANY KIND, either express or implied.
// See the License for the specific language governing permissions and
// limitations under the License.

// Package tests contains integration tests of [infer].
package tests

import (
	"context"
	"encoding/json"
	"fmt"
	"strings"
	"testing"

	"github.com/blang/semver"
	"github.com/pulumi/pulumi/sdk/v3/go/common/resource"
	"github.com/pulumi/pulumi/sdk/v3/go/common/tokens"
	"github.com/pulumi/pulumi/sdk/v3/go/pulumi"
	"github.com/stretchr/testify/require"

	p "github.com/pulumi/pulumi-go-provider"
	"github.com/pulumi/pulumi-go-provider/infer"
	"github.com/pulumi/pulumi-go-provider/integration"
)

func urn(typ, name string) resource.URN {
	return resource.NewURN("stack", "proj", "",
		tokens.Type("test:index:"+typ), name)
}

func childUrn(typ, name, parent string) resource.URN {
	return resource.NewURN("stack", "proj", tokens.Type("test:index:"+parent),
		tokens.Type("test:index:"+typ), name)
}

// Increment helps us test the highly suspicious behavior of naming an input the same as
// an output, while giving them different values. This should never be done in practice,
// but we need to accommodate the behavior while we allow it.
type (
	Increment     struct{}
	IncrementArgs struct {
		Number int `pulumi:"int"`
		Other  int `pulumi:"other,optional"`
	}
)

type IncrementOutput struct{ IncrementArgs }

func (*Increment) Create(_ context.Context,
	req infer.CreateRequest[IncrementArgs],
) (infer.CreateResponse[IncrementOutput], error) {
	output := IncrementOutput{IncrementArgs: IncrementArgs{Number: req.Inputs.Number + 1}}
	return infer.CreateResponse[IncrementOutput]{
		ID:     fmt.Sprintf("id-%d", req.Inputs.Number),
		Output: output,
	}, nil
}

type (
	Echo       struct{}
	EchoInputs struct {
		String string            `pulumi:"string"`
		Int    int               `pulumi:"int"`
		Map    map[string]string `pulumi:"strMap,optional"`
	}
)

type EchoOutputs struct {
	EchoInputs
	Name      string            `pulumi:"nameOut"`
	StringOut string            `pulumi:"stringOut"`
	IntOut    int               `pulumi:"intOut"`
	MapOut    map[string]string `pulumi:"strMapOut,optional"`
}

func (*Echo) Create(ctx context.Context,
	req infer.CreateRequest[EchoInputs],
) (infer.CreateResponse[EchoOutputs], error) {
	id := req.Name + "-id"
	state := EchoOutputs{EchoInputs: req.Inputs}

	if req.DryRun {
		return infer.CreateResponse[EchoOutputs]{
			ID:     id,
			Output: state,
		}, nil
	}

	state.Name = req.Name
	state.StringOut = req.Inputs.String
	state.IntOut = req.Inputs.Int
	state.MapOut = req.Inputs.Map

	return infer.CreateResponse[EchoOutputs]{
		ID:     id,
		Output: state,
	}, nil
}

func (*Echo) Update(ctx context.Context,
	req infer.UpdateRequest[EchoInputs, EchoOutputs],
) (infer.UpdateResponse[EchoOutputs], error) {
	if req.DryRun {
		return infer.UpdateResponse[EchoOutputs]{
			Output: req.State,
		}, nil
	}

	return infer.UpdateResponse[EchoOutputs]{
		Output: EchoOutputs{
			EchoInputs: req.Inputs,
			Name:       req.State.Name,
			StringOut:  req.Inputs.String,
			IntOut:     req.Inputs.Int,
			MapOut:     req.Inputs.Map,
		},
	}, nil
}

var _ = (infer.ExplicitDependencies[WiredInputs, WiredOutputs])((*Wired)(nil))

type (
	Wired       struct{}
	WiredInputs struct {
		String string `pulumi:"string"`
		Int    int    `pulumi:"int"`
	}
)

type WiredOutputs struct {
	Name         string `pulumi:"name"`
	StringAndInt string `pulumi:"stringAndInt"`
	StringPlus   string `pulumi:"stringPlus"`
}

func (*Wired) Create(ctx context.Context,
	req infer.CreateRequest[WiredInputs],
) (infer.CreateResponse[WiredOutputs], error) {
	id := req.Name + "-id"
	state := WiredOutputs{Name: "(" + req.Name + ")"}

	if req.DryRun {
		return infer.CreateResponse[WiredOutputs]{
			ID:     id,
			Output: state,
		}, nil
	}

	state.StringPlus = req.Inputs.String + "+"
	state.StringAndInt = fmt.Sprintf("%s-%d", req.Inputs.String, req.Inputs.Int)

	return infer.CreateResponse[WiredOutputs]{
		ID:     id,
		Output: state,
	}, nil
}

func (*Wired) Update(
	ctx context.Context, req infer.UpdateRequest[WiredInputs, WiredOutputs],
) (infer.UpdateResponse[WiredOutputs], error) {
	return infer.UpdateResponse[WiredOutputs]{
		Output: WiredOutputs{
			Name:         req.ID,
			StringAndInt: fmt.Sprintf("%s-%d", req.Inputs.String, req.Inputs.Int),
			StringPlus:   req.Inputs.String + "++",
		},
	}, nil
}

func (*Wired) WireDependencies(f infer.FieldSelector, a *WiredInputs, s *WiredOutputs) {
	stringIn := f.InputField(&a.String)
	intIn := f.InputField(&a.Int)

	name := f.OutputField(&s.Name)
	stringAndInt := f.OutputField(&s.StringAndInt)
	stringOut := f.OutputField(&s.StringPlus)

	name.AlwaysKnown()            // This is based on the pulumi name, which is always known
	stringOut.DependsOn(stringIn) // Passthrough value with a mutation
	stringAndInt.DependsOn(stringIn)
	stringAndInt.DependsOn(intIn)
}

var _ = (infer.ExplicitDependencies[WiredInputs, WiredOutputs])((*Wired)(nil))

// WiredPlus plus is like wired, but has its inputs embedded with its outputs.
//
// This allows it to remember old inputs when calculating which fields have changed.
type (
	WiredPlus        struct{}
	WiredPlusOutputs struct {
		WiredInputs
		WiredOutputs
	}
)

func (*WiredPlus) Create(
	ctx context.Context, req infer.CreateRequest[WiredInputs],
) (infer.CreateResponse[WiredPlusOutputs], error) {
	r := new(Wired)
	resp, err := r.Create(ctx, req)
	if err != nil {
		return infer.CreateResponse[WiredPlusOutputs]{}, err
	}
	return infer.CreateResponse[WiredPlusOutputs]{
		ID: resp.ID,
		Output: WiredPlusOutputs{
			WiredInputs:  req.Inputs,
			WiredOutputs: resp.Output,
		},
	}, nil
}

func (*WiredPlus) Update(
	ctx context.Context, req infer.UpdateRequest[WiredInputs, WiredPlusOutputs],
) (infer.UpdateResponse[WiredPlusOutputs], error) {
	r := new(Wired)
	updateReq := infer.UpdateRequest[WiredInputs, WiredOutputs]{
		ID:     req.ID,
		State:  req.State.WiredOutputs,
		Inputs: req.Inputs,
		DryRun: req.DryRun,
	}
	resp, err := r.Update(ctx, updateReq)
	if err != nil {
		return infer.UpdateResponse[WiredPlusOutputs]{}, err
	}
	return infer.UpdateResponse[WiredPlusOutputs]{
		Output: WiredPlusOutputs{
			WiredInputs:  req.Inputs,
			WiredOutputs: resp.Output,
		},
	}, nil
}

func (*WiredPlus) WireDependencies(f infer.FieldSelector, a *WiredInputs, s *WiredPlusOutputs) {
	r := new(Wired)
	r.WireDependencies(f, a, &s.WiredOutputs)
}

// Default values are applied by the provider to facilitate integration testing and to
// backstop non-compliment SDKs.

// TODO[pulumi-go-provider#98] Remove the ,optional.

type (
	WithDefaults       struct{}
	WithDefaultsOutput struct{ WithDefaultsArgs }
)

var (
	_ infer.Annotated = (*WithDefaultsArgs)(nil)
	_ infer.Annotated = (*NestedDefaults)(nil)
)

type WithDefaultsArgs struct {
	// We sanity check with some primitive values, but most of this checking is in
	// NestedDefaults.
	String       string                     `pulumi:"s,optional"`
	IntPtr       *int                       `pulumi:"pi,optional"`
	Nested       *NestedDefaults            `pulumi:"nested,optional"`
	NestedPtr    *NestedDefaults            `pulumi:"nestedPtr"`
	OptWithReq   *OptWithReq                `pulumi:"optWithReq,optional"`
	ArrNested    []NestedDefaults           `pulumi:"arrNested,optional"`
	ArrNestedPtr []*NestedDefaults          `pulumi:"arrNestedPtr,optional"`
	MapNested    map[string]NestedDefaults  `pulumi:"mapNested,optional"`
	MapNestedPtr map[string]*NestedDefaults `pulumi:"mapNestedPtr,optional"`

	NoDefaultsPtr *NoDefaults `pulumi:"noDefaults,optional"`
}

type OptWithReq struct {
	Required *string `pulumi:"req"`
	Optional *string `pulumi:"opt,optional"`
	Empty    *string `pulumi:"empty,optional"`
}

func (o *OptWithReq) Annotate(a infer.Annotator) {
	a.SetDefault(&o.Optional, "default-value")
}

// NoDefaults is a struct that doesn't have an associated default value.
type NoDefaults struct {
	String string `pulumi:"s,optional"`
}

func (w *WithDefaultsArgs) Annotate(a infer.Annotator) {
	a.SetDefault(&w.String, "one")
	a.SetDefault(&w.IntPtr, 2)
}

type NestedDefaults struct {
	// Direct vars. These don't allow setting zero values.
	String string  `pulumi:"s,optional"`
	Float  float64 `pulumi:"f,optional"`
	Int    int     `pulumi:"i,optional"`
	Bool   bool    `pulumi:"b,optional"`

	// Indirect vars. These should allow setting zero values.
	StringPtr *string  `pulumi:"ps,optional"`
	FloatPtr  *float64 `pulumi:"pf,optional"`
	IntPtr    *int     `pulumi:"pi,optional"`
	BoolPtr   *bool    `pulumi:"pb,optional"`

	// A triple indirect value, included to check that we can handle arbitrary
	// indirection.
	IntPtrPtrPtr ***int `pulumi:"pppi,optional"`
}

func (w *NestedDefaults) Annotate(a infer.Annotator) {
	a.SetDefault(&w.String, "two")
	a.SetDefault(&w.Float, 4.0)
	a.SetDefault(&w.Int, 8)
	// It doesn't make much sense to have default values of bools, but we support it.
	a.SetDefault(&w.Bool, true)

	// Now indirect ptrs
	a.SetDefault(&w.StringPtr, "two")
	a.SetDefault(&w.FloatPtr, 4.0)
	a.SetDefault(&w.IntPtr, 8)
	a.SetDefault(&w.BoolPtr, true)

	a.SetDefault(&w.IntPtrPtrPtr, 64)
}

func (w *WithDefaults) Create(
	ctx context.Context, req infer.CreateRequest[WithDefaultsArgs],
) (infer.CreateResponse[WithDefaultsOutput], error) {
	return infer.CreateResponse[WithDefaultsOutput]{
		ID:     "validated",
		Output: WithDefaultsOutput{WithDefaultsArgs: req.Inputs},
	}, nil
}

// ReadEnv has fields with default values filled by environmental variables.
type (
	ReadEnv     struct{}
	ReadEnvArgs struct {
		String  string  `pulumi:"s,optional"`
		Int     int     `pulumi:"i,optional"`
		Float64 float64 `pulumi:"f64,optional"`
		Bool    bool    `pulumi:"b,optional"`
	}
)
type ReadEnvOutput struct{ ReadEnvArgs }

func (w *ReadEnvArgs) Annotate(a infer.Annotator) {
	a.SetDefault(&w.String, nil, "STRING")
	a.SetDefault(&w.Int, nil, "INT")
	a.SetDefault(&w.Float64, nil, "FLOAT64")
	a.SetDefault(&w.Bool, nil, "BOOL")
}

func (w *ReadEnv) Create(
	ctx context.Context, req infer.CreateRequest[ReadEnvArgs],
) (infer.CreateResponse[ReadEnvOutput], error) {
	return infer.CreateResponse[ReadEnvOutput]{
		ID:     "well-read",
		Output: ReadEnvOutput{req.Inputs},
	}, nil
}

type (
	Recursive     struct{}
	RecursiveArgs struct {
		Value string         `pulumi:"value,optional"`
		Other *RecursiveArgs `pulumi:"other,optional"`
	}
)
type RecursiveOutput struct{ RecursiveArgs }

func (w *Recursive) Create(
	ctx context.Context, req infer.CreateRequest[RecursiveArgs],
) (infer.CreateResponse[RecursiveOutput], error) {
	return infer.CreateResponse[RecursiveOutput]{
		ID:     "did-not-overflow-stack",
		Output: RecursiveOutput{req.Inputs},
	}, nil
}

func (w *RecursiveArgs) Annotate(a infer.Annotator) {
	a.SetDefault(&w.Value, "default-value")
}

type Config struct {
	Value *string `pulumi:"value,optional"`
}

type (
	ReadConfig       struct{}
	ReadConfigArgs   struct{}
	ReadConfigOutput struct {
		Config string `pulumi:"config"`
	}
)

func (w *ReadConfig) Create(
	ctx context.Context, req infer.CreateRequest[ReadConfigArgs],
) (infer.CreateResponse[ReadConfigOutput], error) {
	c := infer.GetConfig[Config](ctx)
	bytes, err := json.Marshal(c)
	return infer.CreateResponse[ReadConfigOutput]{
		ID:     "read",
		Output: ReadConfigOutput{Config: string(bytes)},
	}, err
}

type (
	GetJoin  struct{}
	JoinArgs struct {
		Elems []string `pulumi:"elems"`
		Sep   *string  `pulumi:"sep,optional"`
	}
)

func (j *JoinArgs) Annotate(a infer.Annotator) {
	a.SetDefault(&j.Sep, ",")
}

type JoinResult struct {
	Result string `pulumi:"result"`
}

func (*GetJoin) Invoke(
	ctx context.Context,
	req infer.FunctionRequest[JoinArgs],
) (infer.FunctionResponse[JoinResult], error) {
	return infer.FunctionResponse[JoinResult]{
		Output: JoinResult{strings.Join(req.Input.Elems, *req.Input.Sep)},
	}, nil
}

type ConfigCustom struct {
	Number  *float64 `pulumi:"number,optional"`
	Squared float64
}

func (c *ConfigCustom) Configure(ctx context.Context) error {
	if c.Number == nil {
		return nil
	}
	// We can perform arbitrary data transformations in the Configure step.  These
	// transformations aren't visible in Pulumi State, but are viable in other methods
	// on the provider.
	square := func(n float64) float64 { return n * n }
	c.Squared = square(*c.Number)
	return nil
}

var _ = (infer.CustomCheck[*ConfigCustom])((*ConfigCustom)(nil))

func (*ConfigCustom) Check(ctx context.Context,
	req infer.CheckRequest,
) (infer.CheckResponse[*ConfigCustom], error) {
	var c ConfigCustom
	if v, ok := req.NewInputs.GetOk("number"); ok {
		number := v.AsNumber() + 0.5
		c.Number = &number
	}

	return infer.CheckResponse[*ConfigCustom]{Inputs: &c}, nil
}

type (
	ReadConfigCustom       struct{}
	ReadConfigCustomArgs   struct{}
	ReadConfigCustomOutput struct {
		Config string `pulumi:"config"`
	}
)

func (w *ReadConfigCustom) Create(
	ctx context.Context, req infer.CreateRequest[ReadConfigCustomArgs],
) (infer.CreateResponse[ReadConfigCustomOutput], error) {
	c := infer.GetConfig[ConfigCustom](ctx)
	bytes, err := json.Marshal(c)
	return infer.CreateResponse[ReadConfigCustomOutput]{
		ID:     "read",
		Output: ReadConfigCustomOutput{Config: string(bytes)},
	}, err
}

type ReadConfigComponentArgs struct{}

type ReadConfigComponent struct {
	pulumi.ResourceState
	ReadConfigComponentArgs
	Config pulumi.StringOutput `pulumi:"config"`
}

func NewReadConfigComponent(ctx *pulumi.Context, name string, args ReadConfigComponentArgs,
	opts ...pulumi.ResourceOption,
) (*ReadConfigComponent, error) {
	comp := &ReadConfigComponent{}
	err := ctx.RegisterComponentResource(p.GetTypeToken(ctx), name, comp, opts...)
	if err != nil {
		return nil, err
	}
	c := infer.GetConfig[Config](ctx.Context())
	bytes, err := json.Marshal(c)
	if err != nil {
		return nil, err
	}
	comp.Config = pulumi.String(string(bytes)).ToStringOutput()

	return comp, nil
}

type RandomComponentArgs struct {
	Prefix pulumi.StringInput `pulumi:"prefix"`
}

type RandomComponent struct {
	pulumi.ResourceState
	RandomComponentArgs
	Result pulumi.StringOutput `pulumi:"result"`
}

func NewRandomComponent(ctx *pulumi.Context, name string, args RandomComponentArgs,
	opts ...pulumi.ResourceOption,
) (*RandomComponent, error) {
	comp := &RandomComponent{}
	err := ctx.RegisterComponentResource(p.GetTypeToken(ctx), name, comp, opts...)
	if err != nil {
		return nil, err
	}

	if args.Prefix == nil {
		args.Prefix = pulumi.String("default-")
	}

	comp.Result = args.Prefix.ToStringOutput().ApplyT(func(prefix string) string {
		return prefix + "12345"
	}).(pulumi.StringOutput)

	return comp, nil
}

var (
	_ infer.CustomResource[CustomCheckNoDefaultsArgs, CustomCheckNoDefaultsOutput] = &CustomCheckNoDefaults{}
	_ infer.CustomCheck[CustomCheckNoDefaultsArgs]                                 = &CustomCheckNoDefaults{}
)

type (
	CustomCheckNoDefaults     struct{}
	CustomCheckNoDefaultsArgs struct {
		Input string `pulumi:"input" provider:"secret"`
	}
	CustomCheckNoDefaultsOutput struct{ CustomCheckNoDefaultsArgs }
)

func (w *CustomCheckNoDefaults) Check(_ context.Context,
	req infer.CheckRequest,
) (infer.CheckResponse[CustomCheckNoDefaultsArgs], error) {
	input := req.NewInputs.Get("input").AsString()
	return infer.CheckResponse[CustomCheckNoDefaultsArgs]{
		Inputs: CustomCheckNoDefaultsArgs{Input: input},
	}, nil
}

func (w *CustomCheckNoDefaults) Create(
	ctx context.Context, req infer.CreateRequest[CustomCheckNoDefaultsArgs],
) (infer.CreateResponse[CustomCheckNoDefaultsOutput], error) {
	return infer.CreateResponse[CustomCheckNoDefaultsOutput]{
		ID:     "id",
		Output: CustomCheckNoDefaultsOutput{req.Inputs},
	}, nil
}

func providerOpts(config infer.InferredConfig) infer.Options {
	return infer.Options{
		Config: config,
		Resources: []infer.InferredResource{
			infer.Resource(&Echo{}),
			infer.Resource(&Wired{}),
			infer.Resource(&WiredPlus{}),
			infer.Resource(&Increment{}),
			infer.Resource(&WithDefaults{}),
			infer.Resource(&ReadEnv{}),
			infer.Resource(&Recursive{}),
			infer.Resource(&ReadConfig{}),
			infer.Resource(&ReadConfigCustom{}),
			infer.Resource(&CustomCheckNoDefaults{}),
		},
		Components: []infer.InferredComponent{
			infer.Component(NewRandomComponent),
			infer.Component(NewReadConfigComponent),
		},
		Functions: []infer.InferredFunction{
			infer.Function(&GetJoin{}),
		},
		ModuleMap: map[tokens.ModuleName]tokens.ModuleName{"tests": "index"},
	}
}

func provider(t testing.TB) integration.Server {
	p := infer.Provider(providerOpts(nil))
	s, err := integration.NewServer(t.Context(),
		"test",
		semver.MustParse("1.0.0"),
		integration.WithProvider(p),
	)
	require.NoError(t, err)

	return s
}

func providerWithConfig[T any](t testing.TB) integration.Server {
<<<<<<< HEAD
	var cfg T
	p := infer.Provider(providerOpts(infer.Config(cfg)))
	return integration.NewServer("test", semver.MustParse("1.0.0"), p)
}

func providerWithMocks[T any](t testing.TB, mocks pulumi.MockResourceMonitor) integration.Server {
	var cfg T
	p := infer.Provider(providerOpts(infer.Config(cfg)))
	return integration.NewServerWithOptions(t.Context(), "test", semver.MustParse("1.0.0"), p,
		integration.WithMocks(mocks))
=======
	p := infer.Provider(providerOpts(infer.Config[T]()))
	s, err := integration.NewServer(t.Context(), "test", semver.MustParse("1.0.0"), integration.WithProvider(p))
	require.NoError(t, err)
	return s
}

func providerWithMocks[T any](t testing.TB, mocks pulumi.MockResourceMonitor) integration.Server {
	p := infer.Provider(providerOpts(infer.Config[T]()))
	s, err := integration.NewServer(
		t.Context(),
		"test",
		semver.MustParse("1.0.0"),
		integration.WithProvider(p),
		integration.WithMocks(mocks),
	)
	require.NoError(t, err)
	return s
>>>>>>> 64bd0bf1
}<|MERGE_RESOLUTION|>--- conflicted
+++ resolved
@@ -616,26 +616,16 @@
 }
 
 func providerWithConfig[T any](t testing.TB) integration.Server {
-<<<<<<< HEAD
 	var cfg T
 	p := infer.Provider(providerOpts(infer.Config(cfg)))
-	return integration.NewServer("test", semver.MustParse("1.0.0"), p)
+	s, err := integration.NewServer(t.Context(), "test", semver.MustParse("1.0.0"), integration.WithProvider(p))
+	require.NoError(t, err)
+	return s
 }
 
 func providerWithMocks[T any](t testing.TB, mocks pulumi.MockResourceMonitor) integration.Server {
 	var cfg T
 	p := infer.Provider(providerOpts(infer.Config(cfg)))
-	return integration.NewServerWithOptions(t.Context(), "test", semver.MustParse("1.0.0"), p,
-		integration.WithMocks(mocks))
-=======
-	p := infer.Provider(providerOpts(infer.Config[T]()))
-	s, err := integration.NewServer(t.Context(), "test", semver.MustParse("1.0.0"), integration.WithProvider(p))
-	require.NoError(t, err)
-	return s
-}
-
-func providerWithMocks[T any](t testing.TB, mocks pulumi.MockResourceMonitor) integration.Server {
-	p := infer.Provider(providerOpts(infer.Config[T]()))
 	s, err := integration.NewServer(
 		t.Context(),
 		"test",
@@ -645,5 +635,4 @@
 	)
 	require.NoError(t, err)
 	return s
->>>>>>> 64bd0bf1
 }