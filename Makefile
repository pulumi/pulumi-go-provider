.PHONY: build build_examples install_examples lint lint-copyright lint-golang test

build:
	go build github.com/pulumi/pulumi-go-provider

test:
	go test github.com/pulumi/pulumi-go-provider

lint: lint-golang lint-copyright
lint-golang:
	golangci-lint run -c .golangci.yaml --timeout 5m
lint-copyright:
	pulumictl copyright -x 'examples/**'

build_examples: build
	@for ex in ${wildcard examples/*}; do \
		if [ -d $$ex ]; then \
		cd $$ex; \
		echo "Building github.com/pulumi/pulumi-go-provider/$$ex"; \
		go build github.com/pulumi/pulumi-go-provider/$$ex || exit 1; \
		cd -; \
		fi; \
	done

install_examples: build_examples
	@echo Install schema-test provider
	@if [ -d ~/.pulumi/plugins/resource-schema-test-v0.1.0/ ]; then \
		mkdir -p ~/.pulumi/plugins/resource-schema-test-v0.1.0/; \
	fi
	rm -rf examples/schema-test/sdk
	cd examples/schema-test && ./schema-test -sdkGen -emitSchema
	mkdir -p ~/.pulumi/plugins/resource-schema-test-v0.1.0
	mv examples/schema-test/schema-test ~/.pulumi/plugins/resource-schema-test-v0.1.0/pulumi-resource-schema-test
	cd examples/schema-test/sdk/go/schematest && go mod init && go mod edit -replace github.com/pulumi/pulumi-go-provider=../../../../ && go mod tidy

	@echo Install command provider
	@if [ -d ~/.pulumi/plugins/resource-command-v0.3.2/ ]; then \
		mkdir -p ~/.pulumi/plugins/resource-command-v0.3.2/; \
	fi
	rm -rf examples/command/sdk
	cd examples/command && ./command -sdkGen -emitSchema
	mkdir -p ~/.pulumi/plugins/resource-command-v0.3.2
	mv examples/command/command ~/.pulumi/plugins/resource-command-v0.3.2/pulumi-resource-command
	cd examples/command/sdk/go/command && go mod init && go mod edit -replace github.com/pulumi/pulumi-go-provider=../../../../ && go mod tidy

	@echo Install random-login provider
	@if [ -d ~/.pulumi/plugins/resource-random-login-v0.1.0/ ]; then \
		mkdir -p ~/.pulumi/plugins/resource-random-login-v0.1.0/; \
	fi
	rm -rf examples/random-login/sdk
	cd examples/random-login && ./random-login -sdkGen -emitSchema
	mkdir -p ~/.pulumi/plugins/resource-random-login-v0.1.0
	mv examples/random-login/random-login ~/.pulumi/plugins/resource-random-login-v0.1.0/pulumi-resource-random-login
<<<<<<< HEAD
	cd examples/random-login/sdk/go/randomlogin && go mod init && go mod edit -replace github.com/pulumi/pulumi-go-provider=../../../../ && go mod tidy
=======
	cd examples/random-login/sdk/go/randomlogin && go mod init && go mod edit -replace github.com/pulumi/pulumi-go-provider=../../../../ && go mod tidy

lint:
	golangci-lint run -c .golangci.yaml --timeout 5m
	pulumictl copyright -x 'examples/**'

test:
	go test ./...
>>>>>>> a94d517d
<|MERGE_RESOLUTION|>--- conflicted
+++ resolved
@@ -51,15 +51,4 @@
 	cd examples/random-login && ./random-login -sdkGen -emitSchema
 	mkdir -p ~/.pulumi/plugins/resource-random-login-v0.1.0
 	mv examples/random-login/random-login ~/.pulumi/plugins/resource-random-login-v0.1.0/pulumi-resource-random-login
-<<<<<<< HEAD
-	cd examples/random-login/sdk/go/randomlogin && go mod init && go mod edit -replace github.com/pulumi/pulumi-go-provider=../../../../ && go mod tidy
-=======
-	cd examples/random-login/sdk/go/randomlogin && go mod init && go mod edit -replace github.com/pulumi/pulumi-go-provider=../../../../ && go mod tidy
-
-lint:
-	golangci-lint run -c .golangci.yaml --timeout 5m
-	pulumictl copyright -x 'examples/**'
-
-test:
-	go test ./...
->>>>>>> a94d517d
+	cd examples/random-login/sdk/go/randomlogin && go mod init && go mod edit -replace github.com/pulumi/pulumi-go-provider=../../../../ && go mod tidy