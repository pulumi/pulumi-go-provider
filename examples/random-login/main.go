--- conflicted
+++ resolved
@@ -109,11 +109,7 @@
 
 func (r *RandomLogin) Construct(ctx *pulumi.Context, name, typ string, args RandomLoginArgs, opts pulumi.ResourceOption) (*RandomLoginState, error) {
 	comp := &RandomLoginState{}
-<<<<<<< HEAD
-	err := ctx.RegisterComponentResource(p.GetTypeToken(ctx), name, comp, opts)
-=======
 	err := ctx.RegisterComponentResource(typ, name, comp, opts)
->>>>>>> 1be4f90e
 	if err != nil {
 		return nil, err
 	}
@@ -154,13 +150,9 @@
 
 func (l *RandomLogin) Annotate(a infer.Annotator) {
 	a.Describe(&l, "Generate a random login.")
-<<<<<<< HEAD
-}
-=======
 	a.AddAlias("other", "RandomLogin")
 }
 
->>>>>>> 1be4f90e
 func (l *RandomLoginArgs) Annotate(a infer.Annotator) {
 	a.Describe(&l.PetName, "Whether to use a memorable pet name or a random string for the Username.")
 }
