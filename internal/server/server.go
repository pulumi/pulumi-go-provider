// Copyright 2022, Pulumi Corporation.
//
// Licensed under the Apache License, Version 2.0 (the "License");
// you may not use this file except in compliance with the License.
// You may obtain a copy of the License at
//
//     http://www.apache.org/licenses/LICENSE-2.0
//
// Unless required by applicable law or agreed to in writing, software
// distributed under the License is distributed on an "AS IS" BASIS,
// WITHOUT WARRANTIES OR CONDITIONS OF ANY KIND, either express or implied.
// See the License for the specific language governing permissions and
// limitations under the License.

package server

import (
	"context"
	"sort"
	"time"

	"github.com/blang/semver"
	pprovider "github.com/pulumi/pulumi/pkg/v3/resource/provider"
	"github.com/pulumi/pulumi/sdk/v3/go/common/resource"
	"github.com/pulumi/pulumi/sdk/v3/go/common/resource/plugin"
	"github.com/pulumi/pulumi/sdk/v3/go/common/tokens"
	"github.com/pulumi/pulumi/sdk/v3/go/common/util/contract"
	"github.com/pulumi/pulumi/sdk/v3/go/pulumi/provider"
	rpc "github.com/pulumi/pulumi/sdk/v3/proto/go"
	"google.golang.org/grpc/codes"
	"google.golang.org/grpc/status"
	emptypb "google.golang.org/protobuf/types/known/emptypb"

	"github.com/iwahbe/pulumi-go-provider/internal/introspect"
	r "github.com/iwahbe/pulumi-go-provider/resource"
)

type Server struct {
	Name    string
	Version semver.Version
	host    *pprovider.HostClient
	Schema  string

	components ComponentResources
	customs    CustomResources
}

func New(name string, version semver.Version, host *pprovider.HostClient,
	components ComponentResources, customs CustomResources, schema string) *Server {
	return &Server{
		Name:       name,
		Version:    version,
		host:       host,
		Schema:     schema,
		components: components,
		customs:    customs,
	}
}

// GetSchema fetches the schema for this resource provider.
func (s *Server) GetSchema(context.Context, *rpc.GetSchemaRequest) (*rpc.GetSchemaResponse, error) {
	response := &rpc.GetSchemaResponse{
		Schema: s.Schema,
	}

	return response, nil
}

// CheckConfig validates the configuration for this resource provider.
func (s *Server) CheckConfig(_ context.Context, req *rpc.CheckRequest) (*rpc.CheckResponse, error) {
	return &rpc.CheckResponse{Inputs: req.GetNews()}, nil
}

// DiffConfig checks the impact a hypothetical change to this provider's configuration will have on the provider.
func (s *Server) DiffConfig(context.Context, *rpc.DiffRequest) (*rpc.DiffResponse, error) {
	return nil, status.Error(codes.Unimplemented, "DiffConfig is not yet implemented")
}

// Configure configures the resource provider with "globals" that control its behavior.
func (s *Server) Configure(context.Context, *rpc.ConfigureRequest) (*rpc.ConfigureResponse, error) {
	return &rpc.ConfigureResponse{
		AcceptSecrets:   true,
		SupportsPreview: true,
	}, nil
}

// Invoke dynamically executes a built-in function in the provider.
func (s *Server) Invoke(context.Context, *rpc.InvokeRequest) (*rpc.InvokeResponse, error) {
	return nil, status.Error(codes.Unimplemented, "Invoke is not yet implemented")
}

// StreamInvoke dynamically executes a built-in function in the provider, which returns a stream
// of responses.
func (s *Server) StreamInvoke(*rpc.InvokeRequest, rpc.ResourceProvider_StreamInvokeServer) error {
	return status.Error(codes.Unimplemented, "StreamInvoke is not yet implemented")
}

// Call dynamically executes a method in the provider associated with a component resource.
func (s *Server) Call(context.Context, *rpc.CallRequest) (*rpc.CallResponse, error) {
	return nil, status.Error(codes.Unimplemented, "Call is not yet implemented")
}

// Check validates that the given property bag is valid for a resource of the given type and returns the inputs
// that should be passed to successive calls to Diff, Create, or Update for this resource. As a rule, the provider
// inputs returned by a call to Check should preserve the original representation of the properties as present in
// the program inputs. Though this rule is not required for correctness, violations thereof can negatively impact
// the end-user experience, as the provider inputs are using for detecting and rendering diffs.
func (s *Server) Check(ctx context.Context, req *rpc.CheckRequest) (*rpc.CheckResponse, error) {
	typ := resource.URN(req.Urn).Type()
	custom, err := s.customs.GetCustom(typ)
	if err != nil {
		return nil, err
	}
	if res, ok := custom.(r.Check); ok {
		err = introspect.PropertiesToResource(req.GetOlds(), res)
		if err != nil {
			return nil, err
		}
		new, err := s.customs.GetCustom(typ)
		contract.AssertNoErrorf(err, "We already know a type is registered for %s since we retrieved it before", typ)

		err = introspect.PropertiesToResource(req.GetNews(), new)
		if err != nil {
			return nil, err
		}

		checkContext := r.NewContext(ctx, s.host, resource.URN(req.Urn), introspect.NewFieldMatcher(custom))
		failures, nErr := res.Check(checkContext, new, int(req.SequenceNumber))
		if err != nil {
			return nil, nErr
		}
		f := make([]*rpc.CheckFailure, len(failures))
		for i, e := range failures {
			f[i] = &rpc.CheckFailure{
				Property: e.Property,
				Reason:   e.Reason,
			}
		}

		// TODO: Swap new and old so old is the argument and new is the default
		inputs, err := introspect.ResourceToProperties(res, nil)
		if err != nil {
			return nil, err
		}
		return &rpc.CheckResponse{
			Inputs:   inputs,
			Failures: f,
		}, nil
	}

	// No check method was provided, so we dafault to doing nothing
	return &rpc.CheckResponse{
		Inputs:   req.GetNews(),
		Failures: nil,
	}, nil
}

// Diff checks what impacts a hypothetical update will have on the resource's properties.
func (s *Server) Diff(ctx context.Context, req *rpc.DiffRequest) (*rpc.DiffResponse, error) {
	typ := resource.URN(req.Urn).Type()
	custom, err := s.customs.GetCustom(typ)
	if err != nil {
		return nil, err
	}
	if custom, ok := custom.(r.Diff); ok {
		err := introspect.PropertiesToResource(req.GetOlds(), custom)
		if err != nil {
			return nil, err
		}

		new, err := s.customs.GetCustom(typ)
		contract.AssertNoErrorf(err, "We already know a type is registered for %s since we retrieved it before", typ)

		err = introspect.PropertiesToResource(req.GetNews(), new)
		if err != nil {
			return nil, err
		}
		diffContext := r.NewContext(ctx, s.host, resource.URN(req.Urn), introspect.NewFieldMatcher(custom))
		return custom.Diff(diffContext, req.GetId(), new, req.GetIgnoreChanges())
	}

	// The user has not provided a diff, so use the default diff
	marshalOptions := plugin.MarshalOptions{
		KeepUnknowns: true,
		SkipNulls:    true,
	}
	olds, err := plugin.UnmarshalProperties(req.GetOlds(), marshalOptions)
	if err != nil {
		return nil, err
	}

	news, err := plugin.UnmarshalProperties(req.GetNews(), marshalOptions)
	if err != nil {
		return nil, err
	}
	changes := rpc.DiffResponse_DIFF_NONE
	var diffs, replaces []string

	outputKeys, err := introspect.FindOutputProperties(custom)
	if err != nil {
		return nil, err
	}

	if d := olds.Diff(news); d != nil {
		for _, propKey := range d.ChangedKeys() {
			// We don't want to signal when we have a changed outpuit
			key := string(propKey)
			if outputKeys[key] {
				continue
			}
			i := sort.SearchStrings(req.IgnoreChanges, key)
			if i < len(req.IgnoreChanges) && req.IgnoreChanges[i] == key {
				continue
			}

			if d.Changed(resource.PropertyKey(key)) {
				changes = rpc.DiffResponse_DIFF_SOME
				diffs = append(diffs, key)

				if _, hasUpdate := custom.(r.Update); !hasUpdate {
					replaces = append(replaces, key)
				}
			}
		}
	}

	return &rpc.DiffResponse{
		Replaces: replaces,
		Changes:  changes,
		Diffs:    diffs,
	}, nil
}

// Create allocates a new instance of the provided resource and returns its unique ID afterwards.  (The input ID
// must be blank.)  If this call fails, the resource must not have been created (i.e., it is "transactional").
func (s *Server) Create(ctx context.Context, req *rpc.CreateRequest) (*rpc.CreateResponse, error) {
	urn := resource.URN(req.Urn)
	custom, err := s.customs.GetCustom(urn.Type())
	if err != nil {
		return nil, err
	}
	// We need to be careful not to take an unnecessary reference to custom here.
	err = introspect.PropertiesToResource(req.GetProperties(), custom)
	if err != nil {
		return nil, err
	}

	// Apply timeout
	if t := req.GetTimeout(); t != 0 {
		var cancel context.CancelFunc
		ctx, cancel = context.WithTimeout(ctx, time.Duration(t)*time.Second)
		defer cancel()
	}

	createContext := r.NewContext(ctx, s.host, resource.URN(req.Urn), introspect.NewFieldMatcher(custom))
	id, err := custom.Create(createContext, urn.Name().String(), req.GetPreview())
	if err != nil {
		return nil, err
	}

	opts := introspect.ToPropertiesOptions{}
	if req.GetPreview() {
		opts.ComputedKeys = createContext.ComputedKeys()
	}
	props, err := introspect.ResourceToProperties(custom, &opts)
	if err != nil {
		return nil, err
	}
	return &rpc.CreateResponse{
		Id:         id,
		Properties: props,
	}, nil
}

// Read the current live state associated with a resource.  Enough state must be include in the inputs to uniquely
// identify the resource; this is typically just the resource ID, but may also include some properties.
func (s *Server) Read(ctx context.Context, req *rpc.ReadRequest) (*rpc.ReadResponse, error) {
	custom, err := s.customs.GetCustom(resource.URN(req.Urn).Type())
	if err != nil {
		return nil, err
	}
	if custom, ok := custom.(r.Read); ok {
		err = introspect.PropertiesToResource(req.GetProperties(), custom)
		if err != nil {
			return nil, err
		}

		err = introspect.PropertiesToResource(req.GetInputs(), custom)
		if err != nil {
			return nil, err
		}

<<<<<<< HEAD
		readContext := r.NewContext(ctx, s.host, resource.URN(req.Urn), reflect.ValueOf(custom))
		response, err := custom.Read(readContext)
=======
		readContext := r.NewContext(ctx, s.host, resource.URN(req.Urn), introspect.NewFieldMatcher(custom))
		err = custom.Read(readContext)
>>>>>>> fba4491c
		if err != nil {
			return nil, err
		}
		return response, nil
	}

	return nil, status.Error(codes.Unimplemented, "Read is not yet implemented")
}

// Update updates an existing resource with new values.
func (s *Server) Update(ctx context.Context, req *rpc.UpdateRequest) (*rpc.UpdateResponse, error) {
	typ := resource.URN(req.Urn).Type()
	custom, err := s.customs.GetCustom(typ)
	if err != nil {
		return nil, err
	}
	if custom, ok := custom.(r.Update); ok {
		err = introspect.PropertiesToResource(req.GetOlds(), custom)
		if err != nil {
			return nil, err
		}
		new, err := s.customs.GetCustom(typ)
		contract.AssertNoErrorf(err, "We already know a type is registered for %s since we retrieved it before", typ)
		err = introspect.PropertiesToResource(req.GetNews(), new)
		if err != nil {
			return nil, err
		}

		updateContext := r.NewContext(ctx, s.host, resource.URN(req.Urn), introspect.NewFieldMatcher(custom))
		err = custom.Update(updateContext, req.Id, new, req.GetIgnoreChanges(), req.GetPreview())
		if err != nil {
			return nil, err
		}

		opts := introspect.ToPropertiesOptions{}
		if req.GetPreview() {
			opts.ComputedKeys = updateContext.ComputedKeys()
		}

		props, err := introspect.ResourceToProperties(custom, &opts)
		if err != nil {
			return nil, err
		}

		return &rpc.UpdateResponse{
			Properties: props,
		}, nil
	}

	return nil, status.Error(codes.Unimplemented, "Update is not yet implemented")
}

// Delete tears down an existing resource with the given ID.  If it fails, the resource is assumed to still exist.
func (s *Server) Delete(ctx context.Context, req *rpc.DeleteRequest) (*emptypb.Empty, error) {
	custom, err := s.customs.GetCustom(resource.URN(req.Urn).Type())
	if err != nil {
		return nil, err
	}

	err = introspect.PropertiesToResource(req.GetProperties(), custom)
	if err != nil {
		return nil, err
	}

	// Apply timeout
	if t := req.GetTimeout(); t != 0 {
		var cancel context.CancelFunc
		ctx, cancel = context.WithTimeout(ctx, time.Duration(t)*time.Second)
		defer cancel()
	}

	deleteContext := r.NewContext(ctx, s.host, resource.URN(req.Urn), introspect.NewFieldMatcher(custom))
	err = custom.Delete(deleteContext, req.Id)
	if err != nil {
		return nil, err
	}
	return &emptypb.Empty{}, nil
}

// Construct creates a new instance of the provided component resource and returns its state.
func (s *Server) Construct(ctx context.Context, request *rpc.ConstructRequest) (*rpc.ConstructResponse, error) {
	c, err := s.components.GetComponent(tokens.Type(request.Type))
	if err != nil {
		return nil, err
	}
	cR, err := provider.Construct(ctx, request, s.host.EngineConn(), componentFn(s.Name, c))
	return cR, err
}

// Cancel signals the provider to gracefully shut down and abort any ongoing resource operations.
// Operations aborted in this way will return an error (e.g., `Update` and `Create` will either return a
// creation error or an initialization error). Since Cancel is advisory and non-blocking, it is up
// to the host to decide how long to wait after Cancel is called before (e.g.)
// hard-closing any gRPC connection.
func (s *Server) Cancel(context.Context, *emptypb.Empty) (*emptypb.Empty, error) {
	return nil, status.Error(codes.Unimplemented, "Cancel is not yet implemented")
}

// GetPluginInfo returns generic information about this plugin, like its version.
func (s *Server) GetPluginInfo(context.Context, *emptypb.Empty) (*rpc.PluginInfo, error) {
	return &rpc.PluginInfo{
		Version: s.Version.String(),
	}, nil
}

// Attach sends the engine address to an already running plugin.
func (s *Server) Attach(_ context.Context, req *rpc.PluginAttach) (*emptypb.Empty, error) {
	host, err := pprovider.NewHostClient(req.GetAddress())
	if err != nil {
		return nil, err
	}
	s.host = host
	return &emptypb.Empty{}, nil
}<|MERGE_RESOLUTION|>--- conflicted
+++ resolved
@@ -290,13 +290,8 @@
 			return nil, err
 		}
 
-<<<<<<< HEAD
-		readContext := r.NewContext(ctx, s.host, resource.URN(req.Urn), reflect.ValueOf(custom))
+		readContext := r.NewContext(ctx, s.host, resource.URN(req.Urn), introspect.NewFieldMatcher(custom))
 		response, err := custom.Read(readContext)
-=======
-		readContext := r.NewContext(ctx, s.host, resource.URN(req.Urn), introspect.NewFieldMatcher(custom))
-		err = custom.Read(readContext)
->>>>>>> fba4491c
 		if err != nil {
 			return nil, err
 		}
